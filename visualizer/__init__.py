import io
import librosa
import matplotlib.pyplot as plt
import numpy as np
import torch

from matplotlib.image import imread
from numpy import array
from torch import Tensor
from typing import List
from PIL import Image
from pathlib import Path
from torch.utils.tensorboard import SummaryWriter


def log_spectrograms(
    writer: SummaryWriter,
    global_step: int,
    estimate_data: Tensor,
    target_data: Tensor,
    target_labels: List[str],
    sample_rate: int = 44100,
) -> None:
    """Creates spectrogram images to visualize via tensorboard."""
    n_batch, n_channels, n_bins, n_frames, n_targets = estimate_data.shape
    estimate_data = (
        torch.mean(estimate_data[0], dim=0)
        .reshape((n_bins, n_frames, n_targets))
        .detach()
        .cpu()
    )
    target_data = (
        torch.mean(target_data[0], dim=0)
        .reshape((n_bins, n_frames, n_targets))
        .detach()
        .cpu()
    )

    estimates_log_normal, targets_log_normal = [], []
    for i in range(n_targets):
        estimates_log_normal.append(
            librosa.amplitude_to_db(estimate_data[:, :, i], ref=np.max)
        )
        targets_log_normal.append(
            librosa.amplitude_to_db(target_data[:, :, i], ref=np.max)
        )

    fig, ax = plt.subplots(
<<<<<<< HEAD
        nrows=n_targets * 2, ncols=1, figsize=(6, 3), dpi=150
=======
        nrows=n_targets + 1, ncols=1, figsize=(6, 3), dpi=200
>>>>>>> 88698f11
    )

    # image = None
    for i in range(n_targets):
<<<<<<< HEAD
        # residual = estimates_log_normal[i] - targets_log_normal[i]
        ax[i].imshow(
=======
        estimates_log_normal[i][estimates_log_normal[i] <= -70] = np.nan
        residual = estimates_log_normal[i] - targets_log_normal[i]
        image = ax[i].imshow(
>>>>>>> 88698f11
            estimates_log_normal[i],
            origin="lower",
            extent=[0, 12, 1, sample_rate // 2],
            aspect="auto",
<<<<<<< HEAD
            cmap="inferno"
=======
            cmap="Reds",
            alpha=0.8
        )
        targets_log_normal[i][targets_log_normal[i] <= -70] = np.nan
        image = ax[i].imshow(
            targets_log_normal[i],
            origin="lower",
            extent=[0, 12, 1, sample_rate // 2],
            aspect="auto",
            cmap="Blues",
            alpha=0.8
>>>>>>> 88698f11
        )
        format_plot(ax[i], f"{target_labels[i]}_estimate")
        ax[i + 1].imshow(
            targets_log_normal[i],
            origin="lower",
            extent=[0, 12, 1, sample_rate // 2],
            aspect="auto",
            cmap="inferno"
        )
        format_plot(ax[i], f"{target_labels[i]}_true")

    plt.ylabel("Frequency")
    plt.xlabel("Seconds")
    fig.tight_layout()
    # fig.colorbar(image, ax=ax.ravel().tolist(), format="%+2.f dB")

    writer.add_figure("spectrograms", figure=fig, global_step=global_step)
    # plt.close(fig)


def log_audio(
    writer: SummaryWriter,
    global_step: int,
    estimate_data: Tensor,
    target_data: Tensor,
    target_labels: List[str],
    sample_rate: int = 44100,
) -> None:
    """Logs audio data for listening via tensorboard."""
    for i in range(len(target_labels)):
        writer.add_audio(
            tag=f"{target_labels[i]}_estimate",
            snd_tensor=estimate_data[0, :, :, i].squeeze(-1),
            global_step=global_step,
            sample_rate=sample_rate
        )
        writer.add_audio(
            tag=f"{target_labels[i]}_true",
            snd_tensor=target_data[0, :, :, i].squeeze(-1),
            global_step=global_step,
            sample_rate=sample_rate
        )


def format_plot(axis, tag):
    """Helper plot formatting method."""
    axis.set_yscale("log")
    axis.set_ylabel(tag)
    plt.setp(axis.get_xticklabels(), visible=False)
    plt.setp(axis.get_yticklabels(), visible=False)
    axis.tick_params(axis="both", which="both", length=0)<|MERGE_RESOLUTION|>--- conflicted
+++ resolved
@@ -46,44 +46,21 @@
         )
 
     fig, ax = plt.subplots(
-<<<<<<< HEAD
-        nrows=n_targets * 2, ncols=1, figsize=(6, 3), dpi=150
-=======
-        nrows=n_targets + 1, ncols=1, figsize=(6, 3), dpi=200
->>>>>>> 88698f11
+        nrows=n_targets * 2, ncols=1, figsize=(6, 3), dpi=200
     )
 
     # image = None
     for i in range(n_targets):
-<<<<<<< HEAD
         # residual = estimates_log_normal[i] - targets_log_normal[i]
         ax[i].imshow(
-=======
-        estimates_log_normal[i][estimates_log_normal[i] <= -70] = np.nan
-        residual = estimates_log_normal[i] - targets_log_normal[i]
-        image = ax[i].imshow(
->>>>>>> 88698f11
             estimates_log_normal[i],
             origin="lower",
             extent=[0, 12, 1, sample_rate // 2],
             aspect="auto",
-<<<<<<< HEAD
             cmap="inferno"
-=======
-            cmap="Reds",
-            alpha=0.8
-        )
-        targets_log_normal[i][targets_log_normal[i] <= -70] = np.nan
-        image = ax[i].imshow(
-            targets_log_normal[i],
-            origin="lower",
-            extent=[0, 12, 1, sample_rate // 2],
-            aspect="auto",
-            cmap="Blues",
-            alpha=0.8
->>>>>>> 88698f11
         )
         format_plot(ax[i], f"{target_labels[i]}_estimate")
+
         ax[i + 1].imshow(
             targets_log_normal[i],
             origin="lower",
@@ -97,7 +74,6 @@
     plt.xlabel("Seconds")
     fig.tight_layout()
     # fig.colorbar(image, ax=ax.ravel().tolist(), format="%+2.f dB")
-
     writer.add_figure("spectrograms", figure=fig, global_step=global_step)
     # plt.close(fig)
 
