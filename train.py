import os
import threading
from argparse import ArgumentParser
from multiprocessing import Process
import inspect
import torch
from torch.utils.data import DataLoader
from torch.utils.tensorboard import SummaryWriter

from datasets import create_audio_dataset
from models import create_model
from utils import load_config
from visualizer.progress import ProgressBar
import subprocess
from pathlib import Path
import tensorboard


def run_tensorboard(log_dir):
    # os.chdir(Path(__file__).parent / "runs")
    # [f"python -m tensorboard.main --logdir {log_dir}"]
    
    tb_path = "/usr/local/bin/tensorboard"
    # command = ["python", "-m", "tensorboard.main", "--logdir", log_dir]
    command = tb_path + " --logdir=runs"
    print(command)
    print(subprocess.check_output(['pwd']))
    tb_thread = threading.Thread(
<<<<<<< HEAD
        target=lambda: subprocess.Popen("tensorboard --logdir=" + "runs", shell=True).wait(),
=======
        target=lambda: subprocess.Popen(command, shell=True),
>>>>>>> 1bae7c8d
        daemon=True,
    )
    tb_thread.start()


def main(config_filepath: str):
    print("=" * 95)
    print("Reading configuration file...")
    configuration = load_config(config_filepath)

    training_params = configuration["training_params"]
    dataset_params = configuration["dataset_params"]
    loader_params = dataset_params["loader_params"]
    visualizer_params = configuration["visualizer_params"]

    device = "cuda" if torch.cuda.is_available() else "cpu"
    print("=" * 95)
    print("Loading training set...")
    train_dataset = create_audio_dataset(
        dataset_params["dataset_path"],
        split="train",
        targets=dataset_params["targets"],
        chunk_size=dataset_params["sample_length"],
        num_chunks=int(1e4),
    )
    print("Completed.")
    print("=" * 95)
    print("Loading validation set...")
    val_dataset = create_audio_dataset(
        dataset_params["dataset_path"],
        split="val",
        targets=dataset_params["targets"],
        chunk_size=dataset_params["sample_length"],
        num_chunks=int(1e4),
    )
    print("Completed.")
    print("=" * 95)

    train_dataloader = DataLoader(
        train_dataset,
        num_workers=8,
        pin_memory=True,
        persistent_workers=True,
        batch_size=64,
        prefetch_factor=4,
        shuffle=True,
    )

    val_dataloader = DataLoader(
        val_dataset,
        num_workers=8,
        pin_memory=True,
        persistent_workers=True,
        batch_size=64,
        prefetch_factor=4,
        shuffle=True,
    )
    # val_dataloader = load_dataset(
    #     dataset=val_dataset, loader_params=dataset_params["loader_params"]
    # )

    print("Loading model...")
    model = create_model(configuration)
    model.setup()
    print("Completed.")

    print(visualizer_params["logs_path"])

    writer_process = Process(
        target=run_tensorboard, args=(visualizer_params["logs_path"],)
    )

    writer_process.start()

    writer = SummaryWriter(log_dir="FUCK")

    print("=" * 95)
    print("Training is starting...")
    print("=" * 95)

    current_epoch = training_params["last_epoch"] + 1
    stop_epoch = current_epoch + training_params["max_epochs"]
    global_step = configuration["training_params"]["global_step"]
    max_iters = min(4, loader_params["max_iterations"])
    save_freq = training_params["checkpoint_freq"]
    val_step = 0

    model.train()
    for epoch in range(current_epoch, stop_epoch):
        total_loss = 0
        with ProgressBar(train_dataloader, max_iters) as pbar:
            pbar.set_description(f"Epoch [{epoch}/{stop_epoch}]")
            for index, (mixture, target) in enumerate(pbar):

                model.set_data(mixture, target)
                model.forward()
                model.backward()
                model.optimizer_step()

                batch_loss = model.get_batch_loss()
                pbar.set_postfix({"loss": batch_loss})
                total_loss += batch_loss

                global_step += 1

                if index >= max_iters:
                    pbar.set_postfix({"avg_loss": total_loss / max_iters})
                    pbar.clear()
                    break

                writer.add_scalars(
                    "Loss/train",
                    {"batch_64_lr_0005_VAE_1024": batch_loss},
                    global_step,
                )

        model.train_losses.append(total_loss / max_iters)

        pbar.set_postfix({"avg_loss": total_loss / max_iters})

        if index % save_freq == 0:
            model.save_model(global_step=global_step)
            model.save_optim(global_step=global_step)
        # if model.stop_early():
        #     break

        model.post_epoch_callback(writer, epoch, val_dataloader, max_iters)

    writer.close()
    print("=" * 90 + "\nTraining is complete.")


if __name__ == "__main__":
    parser = ArgumentParser(description="Model training script.")
    parser.add_argument(
        "config_filepath", type=str, help="Path to a configuration file."
    )
    args = parser.parse_args()
    writer_process = Process(
        target=run_tensorboard, args=("runs",)
    )

    writer_process.start()
    # main_process = Process(target=main, args=(args.config_filepath,))
    # main_process.start()<|MERGE_RESOLUTION|>--- conflicted
+++ resolved
@@ -26,11 +26,7 @@
     print(command)
     print(subprocess.check_output(['pwd']))
     tb_thread = threading.Thread(
-<<<<<<< HEAD
         target=lambda: subprocess.Popen("tensorboard --logdir=" + "runs", shell=True).wait(),
-=======
-        target=lambda: subprocess.Popen(command, shell=True),
->>>>>>> 1bae7c8d
         daemon=True,
     )
     tb_thread.start()
